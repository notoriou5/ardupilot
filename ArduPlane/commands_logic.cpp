--- conflicted
+++ resolved
@@ -886,115 +886,7 @@
 
 
 // Christoph Sieg:
-<<<<<<< HEAD
-void Plane::do_loiter_3d()
-{
-    S1_in_S2.S2_loc = home;
-    S1_in_S2.S2_radius_cm = 40000;
-    S1_in_S2.theta_rho_deg = 20;
-    S1_in_S2.S1_radius_cm = S1_in_S2.S2_radius_cm * sinf(radians(S1_in_S2.theta_rho_deg));
-    S1_in_S2.azimuth_deg = 0;
-    S1_in_S2.inclination_deg = 45;
-    S1_in_S2.orientation = 1;
-
-    float theta = 90 - S1_in_S2.inclination_deg;
-
-    float cos_psi = cosf(radians(S1_in_S2.azimuth_deg));
-    float sin_psi = sinf(radians(S1_in_S2.azimuth_deg));
-    float cos_theta = cosf(radians(theta));
-    float sin_theta = sinf(radians(theta));
-
-    S1_in_S2.ercv = Vector3f(sin_theta * cos_psi, sin_theta * sin_psi, - cos_theta);
-    //Vector3f rc = S1_in_S2.ercv * S1_in_S2.distance_cm;
-    //S1_in_S2.S1_loc = S1_in_S2.S2_loc;
-    //location_offset(S1_in_S2.S1_loc, rc.x/100.0f, rc.y/100.0f);
-    //S1_in_S2.S1_loc.alt = S1_in_S2.S1_loc.alt - rc.z;
-
-};
-
-void Plane::do_8_in_S2()
-{
-    8_in_S2.S2_loc = home;
-    8_in_S2.S2_radius_cm = 12000; // radius of the sphere in cm
-    8_in_S2.theta_c_deg = 30; // angle from the crossing point to the center of the turning circle in degrees
-    8_in_S2.theta_rho_deg = 20; // opening angle of the cone with tip at S2_loc and base given by the turning circle
-    8_in_S2.azimuth_deg = 0;
-    8_in_S2.inclination_deg = 45;
-    8_in_S2.orientation = 1;
-
-    float theta = 90 - S1_in_S2.inclination_deg;
-
-    float cos_psi = cosf(radians(S1_in_S2.azimuth_deg));
-    float sin_psi = sinf(radians(S1_in_S2.azimuth_deg));
-    float cos_theta = cosf(radians(theta));
-    float sin_theta = sinf(radians(theta));
-
-    // trigonometric functions of the opening angle
-    // ratio of distance of the turning circle plane and of the radius of the sphere
-    float cos_thetar = cosf(radians(8_in_S2.theta_rho_deg));
-    // ratio of the turning circle radius and of the radius of the sphere
-    float sin_thetar = sinf(radians(8_in_S2.theta_rho_deg));
-
-    // trigonometric functions of the polar angle of the center of the turning circle
-    float cos_thetac = cosf(radians(8_in_S2.theta_c_deg));
-    float sin_thetac = sinf(radians(8_in_S2.theta_c_deg));
-
-    // trigonometric functions of half of the crossing angle
-    float cos_chihalf = sqrt(1 - sq(sin_thetar/sin_thetac));
-    float sin_chihalf = sqrt(1 - sq(cos_chihalf));
-
-    // trigonometric functions of half of the sweeping angle of the geodesic segments
-    float cos_theta0 = cos_thetac/cos_thetar;
-    float sin_theta0 = sqrt(1 - sq(cos_theta0));
-
-    // canonical orientation of the figure-8-pattern at azimuth_deg =0, inclination_deg = 90 in the NED coordinate system:
-    // crossing point is upwards (in the (0,0,-1)-direction) from S2_loc;
-    // turning circle with orientation = +1 is in the eastern ((0, sin_thetac, -cos_thetac)-direction) from S2_loc;
-    // figure-8-pattern is given by the sequence geodesic_1 -> circle_1 -> geodesic_2 -> circle_2 for orientation = 1
-
-    // unit normal vector of the first turning circle plane (pointing to the center of the first turning circle)
-    8_in_S2.erc1v = Vector3f(0, sin_thetac, -cos_thetac);
-    8_in_S2.orientationc1 = 8_in_S2.orientation;
-    // unit normal vector of the second turning circle plane (pointing to the center of the second turning circle)
-    8 in S2.erc2v = Vector3f(0, -sin_thetac, 0, -cos_thetac);
-    8_in_S2.orientationc2 = -8_in_S2.orientation;
-    // unit normal vector of the first geodesic segment (from south-west to north-east)
-    8_in_S2.erg1v = Vector3f(-cos_chihalf, 0, sin_chihalf);
-    // orientation given by applying the right-hand-rule in the opposite direction of the unit normal vector
-    8_in_S2.orientationg1 = -8_in_S2.orientation;
-    // unit normal vector of the second geodesic segment (from south-east to north-west)
-    8_in_S2.erg2v = Vector3f(cos_chihalf, 0, sin_chihalf);
-    // orientation given by applying the right-hand-rule in the opposite direction of the unit normal vector
-    8_in_S2.orientationg2 = -8_in_S2.orientation;
-    //
-
-    // tangent vectors at the transgression points between the segments
-    const Vector3f etg1c1(cos_theta0 * sin_chihalf, cos_theta0 * cos_chihalf, sin_theta0);
-    const Vector3f etc1g2(cos_theta0 * sin_chihalf, -cos_theta0 * cos_chihalf, -sin_theta0);
-    const Vector3f etg2c2(cos_theta0 * sin_chihalf, -cos_theta0 * cos_chihalf, sin_theta0);
-    const Vector3f etc2g1(cos_theta0 * sin_chihalf, cos_theta0 * cos_chihalf, -sin_theta0);
-
-    // generic orientation with crossing point in the (sin_theta * cos_psi, sin_theta * sin_psi, - cos_theta)-direction is obtained by applying the rotation
-    //
-    // unit vector in radial direction
-    Vector3f erv(sin_theta * cos_psi, sin_theta * sin_psi, - cos_theta);
-    // unit vector in polar direction
-    Vector3f ethetav(cos_theta * cos_psi, cos_theta * sin_psi, sin_theta);
-    // unit vector in azimuthal direction
-    Vector3f epsiv(- sin_psi, cos_psi, 0);
-    // rotation matrix
-    Matrix3f Rm(ethetav, epsiv, -erv);
-
-
-    8_in_S2.ercv = Vector3f(sin_theta * cos_psi, sin_theta * sin_psi, - cos_theta);
-
-
-}
-
-
-// Thomas Gehrmann:
-=======
->>>>>>> dccca9f3
+
 //void Plane::do_loiter_3d()
 //{
 //    S1_in_S2.S2_loc = home;
@@ -1018,17 +910,87 @@
 //    //location_offset(S1_in_S2.S1_loc, rc.x/100.0f, rc.y/100.0f);
 //    //S1_in_S2.S1_loc.alt = S1_in_S2.S1_loc.alt - rc.z;
 //
-////    hal.console->print(S1_in_S2.S2_radius_cm);
-////    hal.console->print(" ");
-////    hal.console->println(S1_in_S2.theta_rho_deg);
-////    hal.console->print(S1_in_S2.ercv.x);
-////    hal.console->print(" ");
-////    hal.console->print(S1_in_S2.ercv.y);
-////    hal.console->print(" ");
-////    hal.console->print(S1_in_S2.ercv.z);
-
-
 //};
+
+//void Plane::do_8_in_S2()
+//{
+//    8_in_S2.S2_loc = home;
+//    8_in_S2.S2_radius_cm = 12000; // radius of the sphere in cm
+//    8_in_S2.theta_c_deg = 30; // angle from the crossing point to the center of the turning circle in degrees
+//    8_in_S2.theta_rho_deg = 20; // opening angle of the cone with tip at S2_loc and base given by the turning circle
+//    8_in_S2.azimuth_deg = 0;
+//    8_in_S2.inclination_deg = 45;
+//    8_in_S2.orientation = 1;
+//
+//    float theta = 90 - S1_in_S2.inclination_deg;
+//
+//    float cos_psi = cosf(radians(S1_in_S2.azimuth_deg));
+//    float sin_psi = sinf(radians(S1_in_S2.azimuth_deg));
+//    float cos_theta = cosf(radians(theta));
+//    float sin_theta = sinf(radians(theta));
+//
+//    // trigonometric functions of the opening angle
+//    // ratio of distance of the turning circle plane and of the radius of the sphere
+//    float cos_thetar = cosf(radians(8_in_S2.theta_rho_deg));
+//    // ratio of the turning circle radius and of the radius of the sphere
+//    float sin_thetar = sinf(radians(8_in_S2.theta_rho_deg));
+//
+//    // trigonometric functions of the polar angle of the center of the turning circle
+//    float cos_thetac = cosf(radians(8_in_S2.theta_c_deg));
+//    float sin_thetac = sinf(radians(8_in_S2.theta_c_deg));
+//
+//    // trigonometric functions of half of the crossing angle
+//    float cos_chihalf = sqrt(1 - sq(sin_thetar/sin_thetac));
+//    float sin_chihalf = sqrt(1 - sq(cos_chihalf));
+//
+//    // trigonometric functions of half of the sweeping angle of the geodesic segments
+//    float cos_theta0 = cos_thetac/cos_thetar;
+//    float sin_theta0 = sqrt(1 - sq(cos_theta0));
+//
+//    // canonical orientation of the figure-8-pattern at azimuth_deg =0, inclination_deg = 90 in the NED coordinate system:
+//    // crossing point is upwards (in the (0,0,-1)-direction) from S2_loc;
+//    // turning circle with orientation = +1 is in the eastern ((0, sin_thetac, -cos_thetac)-direction) from S2_loc;
+//    // figure-8-pattern is given by the sequence geodesic_1 -> circle_1 -> geodesic_2 -> circle_2 for orientation = 1
+//
+//    // unit normal vector of the first turning circle plane (pointing to the center of the first turning circle)
+//    8_in_S2.erc1v = Vector3f(0, sin_thetac, -cos_thetac);
+//    8_in_S2.orientationc1 = 8_in_S2.orientation;
+//    // unit normal vector of the second turning circle plane (pointing to the center of the second turning circle)
+//    8 in S2.erc2v = Vector3f(0, -sin_thetac, 0, -cos_thetac);
+//    8_in_S2.orientationc2 = -8_in_S2.orientation;
+//    // unit normal vector of the first geodesic segment (from south-west to north-east)
+//    8_in_S2.erg1v = Vector3f(-cos_chihalf, 0, sin_chihalf);
+//    // orientation given by applying the right-hand-rule in the opposite direction of the unit normal vector
+//    8_in_S2.orientationg1 = -8_in_S2.orientation;
+//    // unit normal vector of the second geodesic segment (from south-east to north-west)
+//    8_in_S2.erg2v = Vector3f(cos_chihalf, 0, sin_chihalf);
+//    // orientation given by applying the right-hand-rule in the opposite direction of the unit normal vector
+//    8_in_S2.orientationg2 = -8_in_S2.orientation;
+//    //
+//
+//    // tangent vectors at the transgression points between the segments
+//    const Vector3f etg1c1(cos_theta0 * sin_chihalf, cos_theta0 * cos_chihalf, sin_theta0);
+//    const Vector3f etc1g2(cos_theta0 * sin_chihalf, -cos_theta0 * cos_chihalf, -sin_theta0);
+//    const Vector3f etg2c2(cos_theta0 * sin_chihalf, -cos_theta0 * cos_chihalf, sin_theta0);
+//    const Vector3f etc2g1(cos_theta0 * sin_chihalf, cos_theta0 * cos_chihalf, -sin_theta0);
+//
+//    // generic orientation with crossing point in the (sin_theta * cos_psi, sin_theta * sin_psi, - cos_theta)-direction is obtained by applying the rotation
+//    //
+//    // unit vector in radial direction
+//    Vector3f erv(sin_theta * cos_psi, sin_theta * sin_psi, - cos_theta);
+//    // unit vector in polar direction
+//    Vector3f ethetav(cos_theta * cos_psi, cos_theta * sin_psi, sin_theta);
+//    // unit vector in azimuthal direction
+//    Vector3f epsiv(- sin_psi, cos_psi, 0);
+//    // rotation matrix
+//    Matrix3f Rm(ethetav, epsiv, -erv);
+//
+//
+//    8_in_S2.ercv = Vector3f(sin_theta * cos_psi, sin_theta * sin_psi, - cos_theta);
+//
+//
+//}
+
 
 // Thomas Gehrmann:
 void Plane::do_loiter_3d()
@@ -1036,7 +998,7 @@
 //    float LOCATION_SCALING_FACTOR_INV = 89.83204953368922;
 
     intersection.psi_plane = radians(0);
-    intersection.theta_plane = radians(-60);
+    intersection.theta_plane = radians(0);//radians(-60);
 
     // do not vary omega and sigma, they have just to be defined because of the do_eight_sphere() function
     eight_sphere.omega = radians(0);
